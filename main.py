<<<<<<< HEAD
import pandas as pd
import re
import numpy as np
from unidecode import unidecode
import requests
import json
import logging
from dotenv import load_dotenv
import os
from datetime import datetime


logging.basicConfig(filename='processing.log', level=logging.INFO,
                    format='%(asctime)s - %(levelname)s - %(message)s')


def ptbr_to_iso_format(date_str):
    """
    This function is responsible for formating the date string from the "Data termino promocao" column from the format "31-MAR-24" to the ISO format "2024-03-31T00:00:00".
    It uses regex to match the date format and convert it to the desired format.\
    
    :param date_str: The date string in the format "31-MAR-24"
    :return: The date string in the ISO format "2024-03-31T00:00:00" or None if the input is invalid.
    """
    months_pt = {
        'JAN': '01', 'FEV': '02', 'MAR': '03', 'ABR': '04', 'MAI': '05', 'JUN': '06',
        'JUL': '07', 'AGO': '08', 'SET': '09', 'OUT': '10', 'NOV': '11', 'DEZ': '12'
    }

    date_regex = re.compile(r'(\d{1,2})-([A-Z]{3})-(\d{2,4})', re.IGNORECASE)

    match = date_regex.match(date_str.upper())
    if not match:
        return None
    day, month_abbr, year = match.groups()
    month = months_pt.get(month_abbr)
    if not month:
        return None
    if len(year) == 2:
        year = '20' + year
    try:
        return f"{year}-{month}-{int(day):02d}T00:00:00"
    except:
        return None

def process_promo_dates(date):
    """
    This function processes the 'Data termino promocao' column in a DataFrame to extract and format promotional start 
    and end dates. It handles different date formats and converts them into ISO 8601 format.

    - For date ranges, the function splits the string into start and end dates and converts them to ISO format.
    - For single dates, it assumes the date is the end date and converts it to ISO format.
      convert it to ISO format.
    - Invalid or missing dates are handled gracefully and set to None.
    
    :param df: pandas.DataFrame - The input DataFrame containing a column named 'Data termino promocao'.
    :return: pandas.DataFrame - The modified DataFrame with two new columns: 'promo_start_at' and 'promo_end_at'.
    """
    if pd.isnull(date) or str(date).lower() == 'nan':
        return None, None

    if '/' in date:
        date_segments = date.split('/')
        try:
            promo_start = datetime.fromisoformat(date_segments[0]).isoformat()
        except:
            promo_start = None
        try:
            promo_end = datetime.fromisoformat(date_segments[1]).isoformat()
        except:
            promo_end = None
    else:
        promo_start = None
        promo_end = ptbr_to_iso_format(date)

    return promo_start, promo_end

def float_to_string(barcode):
    """
    Function that converts the barcode from float to string
    In case of null values, it returns an empty list

    :param barcode: float - The barcode to be converted.
    :return: list [string] - A list containing the converted barcode.
    """
    if pd.notnull(barcode):
        return [str(int(barcode))]
    return []


def format_to_ean(barcode):
    """
    Function that formats the barcode to EAN-8, EAN-12, or EAN-13
    In case of invalid barcodes, it returns an empty list to avoid errors

    :param barcode: list[string] - The barcode to be formatted.
    :return: list [string] - A list containing the formatted barcode.
    """
    barcode = str(barcode)
    ean8_regex = r'^\d{8}$'   
    ean12_regex = r'^\d{12}$'  
    ean13_regex = r'^\d{13}$'  
    
    if re.match(ean8_regex, barcode):
        return [barcode]
    elif re.match(ean12_regex, barcode):
        return [barcode]
    elif re.match(ean13_regex, barcode):
        return [barcode]
    else:
        return []


def promo_price_formater(price):
    """
    Function that formats the promotional price to float
    In case of null values or invalid prices, it returns None
    It swaps the comma for a dot to correspond to the API format

    :param price: - The promotional price to be formatted.
    :return: float - The formatted promotional price.
    """
    if pd.notnull(price) and price != '0':
        return pd.to_numeric(price.replace(',', '.'), errors='coerce')
    return None


def price_formater(price):
    """
    Function that formats the regular price to float and rounds it to 2 decimal places
    It swaps the comma for a dot to correspond to the API format

    :param price: - The price to be formatted.
    :return: float - The formatted price.
    """
    if pd.notnull(price):
        return round(pd.to_numeric(price.replace(',', '.'), errors='coerce'), 2)


def internal_code_formater(code):
    """
    Function that formats the internal code to string
    Since there is no null values there is no need to drop any row

    :param code: - The internal code to be formatted.
    :return: str - The formatted internal code.
    """
    if pd.notnull(code):
        return str(code)


def stock_formater(price):
    """
    Function that formats the stock to float

    :param price: - The stock value to be formatted.
    :return: float - The formatted stock value.
    """
    if pd.notnull(price):
        return float(price)
    else: 
        return None


def measure_parser(name):
    """
    This function is responsible for parsing the product's name to extract its dimensions and weight if available.
    It uses regex to identify patterns such as weight --weight_match (kg/g) and dimensions --dimension_match (cm/m), like the following examples respectively, 100g and 30cm x 20 cm x 10cm. It only considers as a measure if the product name contains the unit of measure.

    It will return a dictionary with the following keys: length, width, height, and weight, all set to None if not found and taking into consideration the proper conversion of units.
    It swaps the comma for a dot to correspond to the API format.

    :param name: str - The name of the product to be parsed.
    :return: dict - A dictionary containing the extracted measures.
    """
    normalized_name = unidecode(str(name).lower())
    measures = {'length': None, 'width': None, 'height': None, 'weight': None}

    weight_match = re.search(r'(?<!\d)(\d+(?:[\.,]\d+)?)\s*(kg|g)\b', normalized_name)
    if weight_match:
        value, unit = weight_match.groups()
        value = float(value.replace(',', '.'))
        if unit == 'g':
            value /= 1000
        measures['weight'] = round(value, 3)

    dimension_match = re.search(
        r'(\d+(?:[\.,]\d+)?)\s*(cm|m)\s*[/xX]\s*(\d+(?:[\.,]\d+)?)\s*(cm|m)(?:\s*[/xX]\s*(\d+(?:[\.,]\d+)?)\s*(cm|m))?',
        normalized_name
    )
    if dimension_match:
        g = dimension_match.groups()
        measures['length'] = float(g[0].replace(',', '.'))
        measures['width'] = float(g[2].replace(',', '.'))
        if g[4]:
            measures['height'] = float(g[4].replace(',', '.'))

    return measures


def infer_unit_type(name):
    """
    This function is responsible for parsing the product's name to infer the unit type. It uses regex to identify patterns such as 'uni, unidade' or numbers followed by 'ml, l, kg, g' to return the unit_type as 'UNI'. For times when the product's name contains 'kg, g' it returns 'KG'.
    The last case considers the product's name with more than 4 words as 'UNI' to avoid false positives.

    :param name: str - The name of the product to be parsed.
    :return: str - The inferred unit type ('UNI' or 'KG').
    """
    clean_name = unidecode(str(name).lower())
    words = clean_name.split()

    if re.search(r'\b(un|unid|unidade|pct|pacote|cx|caixa|frasco|galao)\b', clean_name):
        return "UNI"

    if re.search(r'\d+(ml|l)\b', clean_name):
        return "UNI"

    if re.search(r'\d+(kg|g)\b', clean_name):
        return "UNI"

    if re.search(r'\b(kg|g)\b', clean_name):
        return "KG"

    if not (re.search(r'\b(kg|g)\b', clean_name)) or len(words) >= 4:
        return "UNI"

    return "KG"


def process_csv_to_batches(input_path):
    """
    This function processes a CSV file containing product data, extracts and formats relevant information, 
    and organizes the data into batches of 1000 products for further API submission.

    :param input_path: str - The file path to the input CSV file.
    :return: list - A list of dictionaries, where each dictionary represents a batch of products.
    """
    logging.info("Starting process_csv_to_batches function.")
    df = pd.read_csv(input_path, sep=';')

    unit_types = []
    weights = []
    lengths = []
    widths = []
    heights = []

    for name in df['Nome']:
        unit_type = infer_unit_type(name)
        measures = measure_parser(name)

        unit_types.append(unit_type)
        weights.append(measures['weight'])
        lengths.append(measures['length'])
        widths.append(measures['width'])
        heights.append(measures['height'])

    # Add the extracted data as new columns in the DataFrame
    df['unit_type'] = unit_types
    df['weight'] = weights
    df['length'] = lengths
    df['width'] = widths
    df['height'] = heights

    # Format and clean other columns in the DataFrame
    df['name'] = df['Nome'].apply(lambda x: str(x))  
    df['barcodes'] = df['Código de barras'].apply(float_to_string)  
    df['barcodes'] = df['barcodes'].apply(lambda x: format_to_ean(x[0]) if x else [])  
    df['promo_price'] = df['Promocao'].apply(promo_price_formater) 
    df['price'] = df['Preço regular'].apply(price_formater) 
    df['visible'] = df['ativo']  
    df['internal_code'] = df['Código interno'].apply(internal_code_formater)  
    df['stock'] = df['estoque'].apply(stock_formater) 
    
    df[['promo_start_at', 'promo_end_at']] = df['Data termino promocao'].apply(process_promo_dates).apply(pd.Series)

    
    source_columns = ['Nome', 'Código de barras', 'Promocao', 'Preço regular', 'ativo', 'Código interno', 'estoque', 'Data termino promocao']
    df.drop(columns=source_columns, inplace=True)
    new_colums = ['internal_code', 'name', 'unit_type', 'price', 'visible', 'stock', 'barcodes', 'promo_price', 'weight', 'length', 'width', 'height', 'promo_end_at', 'promo_start_at']
    df = df[new_colums]

    
    df.replace({np.nan: None}, inplace=True)

    
    batches = []
    output_dir = 'batches'
    os.makedirs(output_dir, exist_ok=True)  
    
    for i in range(0, len(df), 1000):
        batch = {"products": df[i:i+1000].apply(lambda row: row.to_dict(), axis=1).tolist()}
        batches.append(batch)
        with open(f'{output_dir}/batch_{i//1000 + 1}.json', 'w', encoding='utf-8') as json_file:
            json.dump(batch, json_file, ensure_ascii=False, indent=4)

    logging.info("Finished process_csv_to_batches function.")
    return batches


def send_to_api(batches):
    """
    This function sends batches of product data to an external API for processing.

    :param batches: list - A list of dictionaries, where each dictionary represents a batch of products to be sent.
    """
    logging.info("Starting send_to_api function.")
    load_dotenv() 

   
    url = 'https://api.instabuy.com.br/store/products'
    api_key = os.getenv('API_KEY')  

    
    headers = {
        'Content-Type': 'application/json',
        'api-key': api_key
    }

    for i, batch in enumerate(batches, start=1):
        try:
            response = requests.put(url, headers=headers, data=json.dumps(batch))

            if response.status_code == 200:
                print(response.json())  
                logging.info(f'Batch {i} sent succesfully.')  
            else:
                logging.error(f'Batch {i}: Error while sending - {response.text}')
        except Exception as e:
            logging.error(f'Batch {i}: Exception while sending - {str(e)}')

    logging.info("Finished send_to_api function.")

batches = process_csv_to_batches("raw-bronze/items.csv")
send_to_api(batches)
=======
from src.api_client import ProductAPIClient
"""
This script serves as the entry point for the product integration process. It utilizes the `ProductAPIClient` class 
from the `src.api_client` module to load, process, and send product data to an external API.

Workflow:
1. Initializes a `ProductAPIClient` instance with the path to the input CSV file containing raw product data.
2. Calls `load_and_process()` to load the data and perform necessary transformations.
3. Calls `create_batches()` to divide the processed data into manageable batches for API submission.
4. Calls `send_batches()` to send the batches to the external API.

Usage:
Run this script directly to execute the entire product integration pipeline.
"""
if __name__ == "__main__":
    client = ProductAPIClient("data/raw-bronze/items.csv")
    client.load_and_process()
    client.create_batches()
    client.send_batches()
>>>>>>> a9d03adf
<|MERGE_RESOLUTION|>--- conflicted
+++ resolved
@@ -1,339 +1,3 @@
-<<<<<<< HEAD
-import pandas as pd
-import re
-import numpy as np
-from unidecode import unidecode
-import requests
-import json
-import logging
-from dotenv import load_dotenv
-import os
-from datetime import datetime
-
-
-logging.basicConfig(filename='processing.log', level=logging.INFO,
-                    format='%(asctime)s - %(levelname)s - %(message)s')
-
-
-def ptbr_to_iso_format(date_str):
-    """
-    This function is responsible for formating the date string from the "Data termino promocao" column from the format "31-MAR-24" to the ISO format "2024-03-31T00:00:00".
-    It uses regex to match the date format and convert it to the desired format.\
-    
-    :param date_str: The date string in the format "31-MAR-24"
-    :return: The date string in the ISO format "2024-03-31T00:00:00" or None if the input is invalid.
-    """
-    months_pt = {
-        'JAN': '01', 'FEV': '02', 'MAR': '03', 'ABR': '04', 'MAI': '05', 'JUN': '06',
-        'JUL': '07', 'AGO': '08', 'SET': '09', 'OUT': '10', 'NOV': '11', 'DEZ': '12'
-    }
-
-    date_regex = re.compile(r'(\d{1,2})-([A-Z]{3})-(\d{2,4})', re.IGNORECASE)
-
-    match = date_regex.match(date_str.upper())
-    if not match:
-        return None
-    day, month_abbr, year = match.groups()
-    month = months_pt.get(month_abbr)
-    if not month:
-        return None
-    if len(year) == 2:
-        year = '20' + year
-    try:
-        return f"{year}-{month}-{int(day):02d}T00:00:00"
-    except:
-        return None
-
-def process_promo_dates(date):
-    """
-    This function processes the 'Data termino promocao' column in a DataFrame to extract and format promotional start 
-    and end dates. It handles different date formats and converts them into ISO 8601 format.
-
-    - For date ranges, the function splits the string into start and end dates and converts them to ISO format.
-    - For single dates, it assumes the date is the end date and converts it to ISO format.
-      convert it to ISO format.
-    - Invalid or missing dates are handled gracefully and set to None.
-    
-    :param df: pandas.DataFrame - The input DataFrame containing a column named 'Data termino promocao'.
-    :return: pandas.DataFrame - The modified DataFrame with two new columns: 'promo_start_at' and 'promo_end_at'.
-    """
-    if pd.isnull(date) or str(date).lower() == 'nan':
-        return None, None
-
-    if '/' in date:
-        date_segments = date.split('/')
-        try:
-            promo_start = datetime.fromisoformat(date_segments[0]).isoformat()
-        except:
-            promo_start = None
-        try:
-            promo_end = datetime.fromisoformat(date_segments[1]).isoformat()
-        except:
-            promo_end = None
-    else:
-        promo_start = None
-        promo_end = ptbr_to_iso_format(date)
-
-    return promo_start, promo_end
-
-def float_to_string(barcode):
-    """
-    Function that converts the barcode from float to string
-    In case of null values, it returns an empty list
-
-    :param barcode: float - The barcode to be converted.
-    :return: list [string] - A list containing the converted barcode.
-    """
-    if pd.notnull(barcode):
-        return [str(int(barcode))]
-    return []
-
-
-def format_to_ean(barcode):
-    """
-    Function that formats the barcode to EAN-8, EAN-12, or EAN-13
-    In case of invalid barcodes, it returns an empty list to avoid errors
-
-    :param barcode: list[string] - The barcode to be formatted.
-    :return: list [string] - A list containing the formatted barcode.
-    """
-    barcode = str(barcode)
-    ean8_regex = r'^\d{8}$'   
-    ean12_regex = r'^\d{12}$'  
-    ean13_regex = r'^\d{13}$'  
-    
-    if re.match(ean8_regex, barcode):
-        return [barcode]
-    elif re.match(ean12_regex, barcode):
-        return [barcode]
-    elif re.match(ean13_regex, barcode):
-        return [barcode]
-    else:
-        return []
-
-
-def promo_price_formater(price):
-    """
-    Function that formats the promotional price to float
-    In case of null values or invalid prices, it returns None
-    It swaps the comma for a dot to correspond to the API format
-
-    :param price: - The promotional price to be formatted.
-    :return: float - The formatted promotional price.
-    """
-    if pd.notnull(price) and price != '0':
-        return pd.to_numeric(price.replace(',', '.'), errors='coerce')
-    return None
-
-
-def price_formater(price):
-    """
-    Function that formats the regular price to float and rounds it to 2 decimal places
-    It swaps the comma for a dot to correspond to the API format
-
-    :param price: - The price to be formatted.
-    :return: float - The formatted price.
-    """
-    if pd.notnull(price):
-        return round(pd.to_numeric(price.replace(',', '.'), errors='coerce'), 2)
-
-
-def internal_code_formater(code):
-    """
-    Function that formats the internal code to string
-    Since there is no null values there is no need to drop any row
-
-    :param code: - The internal code to be formatted.
-    :return: str - The formatted internal code.
-    """
-    if pd.notnull(code):
-        return str(code)
-
-
-def stock_formater(price):
-    """
-    Function that formats the stock to float
-
-    :param price: - The stock value to be formatted.
-    :return: float - The formatted stock value.
-    """
-    if pd.notnull(price):
-        return float(price)
-    else: 
-        return None
-
-
-def measure_parser(name):
-    """
-    This function is responsible for parsing the product's name to extract its dimensions and weight if available.
-    It uses regex to identify patterns such as weight --weight_match (kg/g) and dimensions --dimension_match (cm/m), like the following examples respectively, 100g and 30cm x 20 cm x 10cm. It only considers as a measure if the product name contains the unit of measure.
-
-    It will return a dictionary with the following keys: length, width, height, and weight, all set to None if not found and taking into consideration the proper conversion of units.
-    It swaps the comma for a dot to correspond to the API format.
-
-    :param name: str - The name of the product to be parsed.
-    :return: dict - A dictionary containing the extracted measures.
-    """
-    normalized_name = unidecode(str(name).lower())
-    measures = {'length': None, 'width': None, 'height': None, 'weight': None}
-
-    weight_match = re.search(r'(?<!\d)(\d+(?:[\.,]\d+)?)\s*(kg|g)\b', normalized_name)
-    if weight_match:
-        value, unit = weight_match.groups()
-        value = float(value.replace(',', '.'))
-        if unit == 'g':
-            value /= 1000
-        measures['weight'] = round(value, 3)
-
-    dimension_match = re.search(
-        r'(\d+(?:[\.,]\d+)?)\s*(cm|m)\s*[/xX]\s*(\d+(?:[\.,]\d+)?)\s*(cm|m)(?:\s*[/xX]\s*(\d+(?:[\.,]\d+)?)\s*(cm|m))?',
-        normalized_name
-    )
-    if dimension_match:
-        g = dimension_match.groups()
-        measures['length'] = float(g[0].replace(',', '.'))
-        measures['width'] = float(g[2].replace(',', '.'))
-        if g[4]:
-            measures['height'] = float(g[4].replace(',', '.'))
-
-    return measures
-
-
-def infer_unit_type(name):
-    """
-    This function is responsible for parsing the product's name to infer the unit type. It uses regex to identify patterns such as 'uni, unidade' or numbers followed by 'ml, l, kg, g' to return the unit_type as 'UNI'. For times when the product's name contains 'kg, g' it returns 'KG'.
-    The last case considers the product's name with more than 4 words as 'UNI' to avoid false positives.
-
-    :param name: str - The name of the product to be parsed.
-    :return: str - The inferred unit type ('UNI' or 'KG').
-    """
-    clean_name = unidecode(str(name).lower())
-    words = clean_name.split()
-
-    if re.search(r'\b(un|unid|unidade|pct|pacote|cx|caixa|frasco|galao)\b', clean_name):
-        return "UNI"
-
-    if re.search(r'\d+(ml|l)\b', clean_name):
-        return "UNI"
-
-    if re.search(r'\d+(kg|g)\b', clean_name):
-        return "UNI"
-
-    if re.search(r'\b(kg|g)\b', clean_name):
-        return "KG"
-
-    if not (re.search(r'\b(kg|g)\b', clean_name)) or len(words) >= 4:
-        return "UNI"
-
-    return "KG"
-
-
-def process_csv_to_batches(input_path):
-    """
-    This function processes a CSV file containing product data, extracts and formats relevant information, 
-    and organizes the data into batches of 1000 products for further API submission.
-
-    :param input_path: str - The file path to the input CSV file.
-    :return: list - A list of dictionaries, where each dictionary represents a batch of products.
-    """
-    logging.info("Starting process_csv_to_batches function.")
-    df = pd.read_csv(input_path, sep=';')
-
-    unit_types = []
-    weights = []
-    lengths = []
-    widths = []
-    heights = []
-
-    for name in df['Nome']:
-        unit_type = infer_unit_type(name)
-        measures = measure_parser(name)
-
-        unit_types.append(unit_type)
-        weights.append(measures['weight'])
-        lengths.append(measures['length'])
-        widths.append(measures['width'])
-        heights.append(measures['height'])
-
-    # Add the extracted data as new columns in the DataFrame
-    df['unit_type'] = unit_types
-    df['weight'] = weights
-    df['length'] = lengths
-    df['width'] = widths
-    df['height'] = heights
-
-    # Format and clean other columns in the DataFrame
-    df['name'] = df['Nome'].apply(lambda x: str(x))  
-    df['barcodes'] = df['Código de barras'].apply(float_to_string)  
-    df['barcodes'] = df['barcodes'].apply(lambda x: format_to_ean(x[0]) if x else [])  
-    df['promo_price'] = df['Promocao'].apply(promo_price_formater) 
-    df['price'] = df['Preço regular'].apply(price_formater) 
-    df['visible'] = df['ativo']  
-    df['internal_code'] = df['Código interno'].apply(internal_code_formater)  
-    df['stock'] = df['estoque'].apply(stock_formater) 
-    
-    df[['promo_start_at', 'promo_end_at']] = df['Data termino promocao'].apply(process_promo_dates).apply(pd.Series)
-
-    
-    source_columns = ['Nome', 'Código de barras', 'Promocao', 'Preço regular', 'ativo', 'Código interno', 'estoque', 'Data termino promocao']
-    df.drop(columns=source_columns, inplace=True)
-    new_colums = ['internal_code', 'name', 'unit_type', 'price', 'visible', 'stock', 'barcodes', 'promo_price', 'weight', 'length', 'width', 'height', 'promo_end_at', 'promo_start_at']
-    df = df[new_colums]
-
-    
-    df.replace({np.nan: None}, inplace=True)
-
-    
-    batches = []
-    output_dir = 'batches'
-    os.makedirs(output_dir, exist_ok=True)  
-    
-    for i in range(0, len(df), 1000):
-        batch = {"products": df[i:i+1000].apply(lambda row: row.to_dict(), axis=1).tolist()}
-        batches.append(batch)
-        with open(f'{output_dir}/batch_{i//1000 + 1}.json', 'w', encoding='utf-8') as json_file:
-            json.dump(batch, json_file, ensure_ascii=False, indent=4)
-
-    logging.info("Finished process_csv_to_batches function.")
-    return batches
-
-
-def send_to_api(batches):
-    """
-    This function sends batches of product data to an external API for processing.
-
-    :param batches: list - A list of dictionaries, where each dictionary represents a batch of products to be sent.
-    """
-    logging.info("Starting send_to_api function.")
-    load_dotenv() 
-
-   
-    url = 'https://api.instabuy.com.br/store/products'
-    api_key = os.getenv('API_KEY')  
-
-    
-    headers = {
-        'Content-Type': 'application/json',
-        'api-key': api_key
-    }
-
-    for i, batch in enumerate(batches, start=1):
-        try:
-            response = requests.put(url, headers=headers, data=json.dumps(batch))
-
-            if response.status_code == 200:
-                print(response.json())  
-                logging.info(f'Batch {i} sent succesfully.')  
-            else:
-                logging.error(f'Batch {i}: Error while sending - {response.text}')
-        except Exception as e:
-            logging.error(f'Batch {i}: Exception while sending - {str(e)}')
-
-    logging.info("Finished send_to_api function.")
-
-batches = process_csv_to_batches("raw-bronze/items.csv")
-send_to_api(batches)
-=======
 from src.api_client import ProductAPIClient
 """
 This script serves as the entry point for the product integration process. It utilizes the `ProductAPIClient` class 
@@ -352,5 +16,4 @@
     client = ProductAPIClient("data/raw-bronze/items.csv")
     client.load_and_process()
     client.create_batches()
-    client.send_batches()
->>>>>>> a9d03adf
+    client.send_batches()